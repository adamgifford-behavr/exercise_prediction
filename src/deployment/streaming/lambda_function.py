--- conflicted
+++ resolved
@@ -13,17 +13,6 @@
 PREDICTIONS_STREAM_NAME = os.getenv("PREDICTIONS_STREAM_NAME", "predictions-stream")
 RUN_ID = os.getenv("RUN_ID")
 TEST_RUN = os.getenv("TEST_RUN", "False") == "True"
-<<<<<<< HEAD
-PREDICTIONS_STREAM_NAME = os.getenv("PREDICTIONS_STREAM_NAME", "predictions-stream")
-
-with open("frequency_features.json", "r", encoding="utf-8") as infile:
-    DESIRED_FREQS = json.load(infile)
-
-FEATURE_COLS = [
-    f"{key}_{int(v_ix)}" for key, val in DESIRED_FREQS.items() for v_ix in val
-]
-=======
->>>>>>> 84f32d47
 
 model_service = model.init(
     prediction_stream_name=PREDICTIONS_STREAM_NAME,
@@ -32,64 +21,6 @@
     test_run=TEST_RUN,
 )
 
-<<<<<<< HEAD
-logged_model = os.getenv("MODEL_LOCATION", "models/")
-model = mlflow.pyfunc.load_model(logged_model)
-
-
-def _generate_window_fxn(n_fft: int, n_data: int) -> np.ndarray:
-    """
-    It creates a matrix of Hann windows, where each column is a Hann window, the number of
-    rows is equal to the number of data points, and the number of columns is equal to
-    the number of different signals.
-
-    Args:
-      n_fft (int): The number of samples in each FFT.
-      n_data (int): number of recording signals
-
-    Returns:
-      A 2D array of size (n_fft, n_data)
-    """
-    return np.tile(np.hanning(n_fft), (n_data, 1)).T
-
-
-def _calculate_frequencies(n_fft: int) -> np.ndarray:
-    """
-    It calculates the frequency vector for a given FFT length and sampling frequency
-
-    Args:
-      n_fft (int): The number of points in the FFT.
-
-    Returns:
-      The frequencies of the FFT.
-    """
-    n_points = 2 * int(np.floor(n_fft / 2))
-    if n_fft % 2:
-        n_points += 1
-    freq = 50 / 2 * np.linspace(-1, 1, n_points)  # 50 is sampling frequency
-    return freq
-
-
-def _get_frequencies_indices(all_freqs: np.ndarray, desired_freqs: list) -> np.ndarray:
-    """
-    It takes a list of all frequencies and a list of desired frequencies, and returns the
-    indices of the closest frequencies in the list of all frequencies
-
-    Args:
-      all_freqs (np.ndarray): all frequencies of the FFT to be computed
-      desired_freqs (list): the frequencies you want to extract from the data
-
-    Returns:
-      The indices of the closest frequencies in the all_freqs array to the desired_freqs
-    array.
-    """
-    closest_freqs_ix = np.array(
-        [(np.abs([af - df for af in all_freqs])).argmin() for df in desired_freqs]
-    )
-    return closest_freqs_ix
-
-=======
->>>>>>> 84f32d47
 
 def lambda_handler(event: events.SQSEvent, context: context_.Context) -> dict:
     """
